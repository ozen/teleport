/*
Copyright 2017 Gravitational, Inc.

Licensed under the Apache License, Version 2.0 (the "License");
you may not use this file except in compliance with the License.
You may obtain a copy of the License at

    http://www.apache.org/licenses/LICENSE-2.0

Unless required by applicable law or agreed to in writing, software
distributed under the License is distributed on an "AS IS" BASIS,
WITHOUT WARRANTIES OR CONDITIONS OF ANY KIND, either express or implied.
See the License for the specific language governing permissions and
limitations under the License.
*/

package srv

import (
	"context"
	"encoding/json"

	"golang.org/x/crypto/ssh"

	"github.com/gravitational/trace"

	rsession "github.com/gravitational/teleport/lib/session"
	"github.com/gravitational/teleport/lib/sshutils"
)

// TermHandlers are common terminal handling functions used by both the
// regular and forwarding server.
type TermHandlers struct {
	SessionRegistry *SessionRegistry
}

// HandleExec handles requests of type "exec" which can execute with or
// without a TTY. Result of execution is propagated back on the ExecResult
// channel of the context.
func (t *TermHandlers) HandleExec(ctx context.Context, ch ssh.Channel, req *ssh.Request, scx *ServerContext) error {
	// Save the request within the context.
	scx.request = req

	// Parse the exec request and store it in the context.
	_, err := parseExecRequest(req, scx)
	if err != nil {
		return trace.Wrap(err)
	}

	// If a terminal was previously allocated for this command, run command in
	// an interactive session. Otherwise run it in an exec session.
	if scx.GetTerm() != nil {
		return t.SessionRegistry.OpenSession(ctx, ch, scx)
	}
	return t.SessionRegistry.OpenExecSession(ctx, ch, scx)
}

// HandlePTYReq handles requests of type "pty-req" which allocate a TTY for
// "exec" or "shell" requests. The "pty-req" includes the size of the TTY as
// well as the terminal type requested.
func (t *TermHandlers) HandlePTYReq(ctx context.Context, ch ssh.Channel, req *ssh.Request, scx *ServerContext) error {
	// parse and extract the requested window size of the pty
	ptyRequest, err := parsePTYReq(req)
	if err != nil {
		return trace.Wrap(err)
	}

	termModes, err := ptyRequest.TerminalModes()
	if err != nil {
		return trace.Wrap(err)
	}

	params, err := rsession.NewTerminalParamsFromUint32(ptyRequest.W, ptyRequest.H)
	if err != nil {
		return trace.Wrap(err)
	}
	scx.Debugf("Requested terminal %q of size %v", ptyRequest.Env, *params)

	// get an existing terminal or create a new one
	term := scx.GetTerm()
	if term == nil {
		// a regular or forwarding terminal will be allocated
		term, err = NewTerminal(scx)
		if err != nil {
			return trace.Wrap(err)
		}
<<<<<<< HEAD
		ctx.SetTerm(term)
		ctx.termAllocated = true
		ctx.ttyName = term.TTY().Name()
=======
		scx.SetTerm(term)
		scx.termAllocated = true
>>>>>>> d4bbb0a1
	}
	if err := term.SetWinSize(ctx, *params); err != nil {
		scx.Errorf("Failed setting window size: %v", err)
	}
	term.SetTermType(ptyRequest.Env)
	term.SetTerminalModes(termModes)

	// update the session
	if err := t.SessionRegistry.NotifyWinChange(ctx, *params, scx); err != nil {
		scx.Errorf("Unable to update session: %v", err)
	}

	return nil
}

// HandleShell handles requests of type "shell" which request a interactive
// shell be created within a TTY.
func (t *TermHandlers) HandleShell(ctx context.Context, ch ssh.Channel, req *ssh.Request, scx *ServerContext) error {
	var err error

	// Save the request within the context.
	scx.request = req

	// Creating an empty exec request implies a interactive shell was requested.
	scx.ExecRequest, err = NewExecRequest(scx, "")
	if err != nil {
		return trace.Wrap(err)
	}
	if err := t.SessionRegistry.OpenSession(ctx, ch, scx); err != nil {
		return trace.Wrap(err)
	}

	return nil
}

// HandleWinChange handles requests of type "window-change" which update the
// size of the PTY running on the server and update any other members in the
// party.
func (t *TermHandlers) HandleWinChange(ctx context.Context, ch ssh.Channel, req *ssh.Request, scx *ServerContext) error {
	params, err := parseWinChange(req)
	if err != nil {
		return trace.Wrap(err)
	}

	// Update any other members in the party that the window size has changed
	// and to update their terminal windows accordingly.
	err = t.SessionRegistry.NotifyWinChange(ctx, *params, scx)
	if err != nil {
		return trace.Wrap(err)
	}

	return nil
}

func (t *TermHandlers) HandleForceTerminate(ch ssh.Channel, req *ssh.Request, ctx *ServerContext) error {
	err := t.SessionRegistry.ForceTerminate(ctx)
	return trace.Wrap(err)
}

func (t *TermHandlers) HandleTerminalSize(req *ssh.Request) error {
	sessionID := string(req.Payload)
	size, err := t.SessionRegistry.GetTerminalSize(sessionID)
	if err != nil {
		return trace.Wrap(err)
	}

	payload, err := json.Marshal(size)
	if err != nil {
		return trace.Wrap(err)
	}

	req.Reply(true, payload)
	return nil
}

func parseExecRequest(req *ssh.Request, ctx *ServerContext) (Exec, error) {
	var err error

	var r sshutils.ExecReq
	if err = ssh.Unmarshal(req.Payload, &r); err != nil {
		return nil, trace.Wrap(err)
	}

	ctx.ExecRequest, err = NewExecRequest(ctx, r.Command)
	if err != nil {
		return nil, trace.Wrap(err)
	}

	return ctx.ExecRequest, nil
}

func parsePTYReq(req *ssh.Request) (*sshutils.PTYReqParams, error) {
	var r sshutils.PTYReqParams
	if err := ssh.Unmarshal(req.Payload, &r); err != nil {
		return nil, trace.Wrap(err)
	}

	// if the caller asked for an invalid sized pty (like ansible
	// which asks for a 0x0 size) update the request with defaults
	if err := r.CheckAndSetDefaults(); err != nil {
		return nil, trace.Wrap(err)
	}

	return &r, nil
}

func parseWinChange(req *ssh.Request) (*rsession.TerminalParams, error) {
	var r sshutils.WinChangeReqParams
	if err := ssh.Unmarshal(req.Payload, &r); err != nil {
		return nil, trace.Wrap(err)
	}

	params, err := rsession.NewTerminalParamsFromUint32(r.W, r.H)
	if err != nil {
		return nil, trace.Wrap(err)
	}

	return params, nil
}<|MERGE_RESOLUTION|>--- conflicted
+++ resolved
@@ -84,14 +84,9 @@
 		if err != nil {
 			return trace.Wrap(err)
 		}
-<<<<<<< HEAD
-		ctx.SetTerm(term)
-		ctx.termAllocated = true
-		ctx.ttyName = term.TTY().Name()
-=======
 		scx.SetTerm(term)
 		scx.termAllocated = true
->>>>>>> d4bbb0a1
+		scx.ttyName = term.TTY().Name()
 	}
 	if err := term.SetWinSize(ctx, *params); err != nil {
 		scx.Errorf("Failed setting window size: %v", err)
